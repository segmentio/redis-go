--- conflicted
+++ resolved
@@ -12,11 +12,7 @@
     spec:
       containers:
       - name: red
-<<<<<<< HEAD
-        image: segment/red:v0.3.0
-=======
         image: segment/red:0.4.1
->>>>>>> c68bc411
         args: [
             "proxy",
             "-upstream", "consul://consul.default.svc.cluster.local:8500/redis?cluster=dev",
